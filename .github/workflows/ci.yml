--- conflicted
+++ resolved
@@ -193,11 +193,6 @@
           # Sadly 1 day is the minimum
           retention-days: 1
 
-<<<<<<< HEAD
-  website_build:
-    name: Build Website
-    needs: [install, build]
-=======
   website_tests:
     permissions:
       contents: read # to fetch code (actions/checkout)
@@ -207,77 +202,17 @@
     # it is highly likely that if the CI one fails, the Netlify one will as well, so in order to not waste unncessary Github Actions minutes/resources,
     # we do still keep this requirement here.
     needs: [build]
->>>>>>> def09f88
-    runs-on: ubuntu-latest
-    steps:
-      - name: Checkout
-        uses: actions/checkout@v3
-<<<<<<< HEAD
-=======
+    runs-on: ubuntu-latest
+    steps:
+      - name: Checkout
+        uses: actions/checkout@v3
         with:
           fetch-depth: 2
 
->>>>>>> def09f88
-      - name: Install
-        uses: ./.github/actions/prepare-install
-        with:
-          node-version: ${{ env.PRIMARY_NODE_VERSION }}
-<<<<<<< HEAD
-      - name: Build Base
-        uses: ./.github/actions/prepare-build
-
-      - name: Build Website
-        shell: bash
-        run: |
-          npx nx run-many --target=build --projects=website-eslint,website
-
-  ## TODO - re-enable once we fix them
-  # https://github.com/typescript-eslint/typescript-eslint/issues/6508
-  # website_tests:
-  #   permissions:
-  #     contents: read # to fetch code (actions/checkout)
-
-  #   name: Website tests
-  #   # We technically do not need to wait for build within the pipeline any more because the build we care about is happening within Netlify, however,
-  #   # it is highly likely that if the CI one fails, the Netlify one will as well, so in order to not waste unncessary Github Actions minutes/resources,
-  #   # we do still keep this requirement here.
-  #   needs: [website_build]
-  #   runs-on: ubuntu-latest
-  #   steps:
-  #     - name: Checkout
-  #       uses: actions/checkout@v3
-  #       with:
-  #         fetch-depth: 2
-
-  #     - name: Install
-  #       uses: ./.github/actions/prepare-install
-  #       with:
-  #         node-version: ${{ env.PRIMARY_NODE_VERSION }}
-
-  #     - name: Install Playwright Browsers
-  #       run: npx playwright install --with-deps
-
-  #     - name: Wait for Netlify deployment
-  #       uses: probablyup/wait-for-netlify-action@v3.4.0
-  #       id: waitForDeployment
-  #       with:
-  #         site_id: '128d21c7-b2fe-45ad-b141-9878fcf5de3a'
-  #         max_timeout: 300 # 5 minutes
-  #       env:
-  #         NETLIFY_TOKEN: ${{ secrets.NETLIFY_TOKEN }}
-
-  #     - name: Run Playwright tests against the Netlify deployment
-  #       run: yarn playwright test --reporter=list
-  #       working-directory: packages/website
-  #       env:
-  #         PLAYWRIGHT_TEST_BASE_URL: ${{ steps.waitForDeployment.outputs.url }}
-
-  #     - if: always()
-  #       uses: actions/upload-artifact@v3
-  #       with:
-  #         name: playwright-report
-  #         path: packages/website/playwright-report
-=======
+      - name: Install
+        uses: ./.github/actions/prepare-install
+        with:
+          node-version: ${{ env.PRIMARY_NODE_VERSION }}
 
       - name: Install Playwright Browsers
         run: npx playwright install --with-deps
@@ -299,7 +234,6 @@
         with:
           name: playwright-report
           path: packages/website/playwright-report
->>>>>>> def09f88
 
   upload_coverage:
     name: Upload Codecov Coverage
