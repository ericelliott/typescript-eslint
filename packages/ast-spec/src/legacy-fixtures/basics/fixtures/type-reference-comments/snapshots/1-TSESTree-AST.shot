--- conflicted
+++ resolved
@@ -14,11 +14,11 @@
             type: "PropertyDefinition",
             computed: false,
             declare: false,
-            decorators: Array [],
+            decorators: [],
             definite: false,
             key: Identifier {
               type: "Identifier",
-              decorators: Array [],
+              decorators: [],
               name: "mBuffers",
               optional: false,
 
@@ -38,7 +38,7 @@
                 type: "TSTypeReference",
                 typeArguments: TSTypeParameterInstantiation {
                   type: "TSTypeParameterInstantiation",
-                  params: Array [
+                  params: [
                     TSAnyKeyword {
                       type: "TSAnyKeyword",
 
@@ -60,7 +60,7 @@
                   type: "TSQualifiedName",
                   left: Identifier {
                     type: "Identifier",
-                    decorators: Array [],
+                    decorators: [],
                     name: "interop",
                     optional: false,
 
@@ -72,7 +72,7 @@
                   },
                   right: Identifier {
                     type: "Identifier",
-                    decorators: Array [],
+                    decorators: [],
                     name: "Reference",
                     optional: false,
 
@@ -89,29 +89,6 @@
                     end: { column: 29, line: 4 },
                   },
                 },
-<<<<<<< HEAD
-=======
-                typeParameters: TSTypeParameterInstantiation {
-                  type: "TSTypeParameterInstantiation",
-                  params: [
-                    TSAnyKeyword {
-                      type: "TSAnyKeyword",
-
-                      range: [127, 130],
-                      loc: {
-                        start: { column: 30, line: 4 },
-                        end: { column: 33, line: 4 },
-                      },
-                    },
-                  ],
-
-                  range: [126, 147],
-                  loc: {
-                    start: { column: 29, line: 4 },
-                    end: { column: 50, line: 4 },
-                  },
-                },
->>>>>>> cea05c8c
 
                 range: [109, 147],
                 loc: {
@@ -143,10 +120,10 @@
         },
       },
       declare: false,
-      decorators: Array [],
+      decorators: [],
       id: Identifier {
         type: "Identifier",
-        decorators: Array [],
+        decorators: [],
         name: "AudioBufferList",
         optional: false,
 
@@ -156,7 +133,7 @@
           end: { column: 21, line: 3 },
         },
       },
-      implements: Array [],
+      implements: [],
       superClass: null,
 
       range: [73, 150],
