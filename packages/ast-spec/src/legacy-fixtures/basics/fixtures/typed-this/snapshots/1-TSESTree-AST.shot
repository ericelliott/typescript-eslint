--- conflicted
+++ resolved
@@ -14,7 +14,7 @@
             computed: false,
             key: Identifier {
               type: "Identifier",
-              decorators: Array [],
+              decorators: [],
               name: "addClickListener",
               optional: false,
 
@@ -25,15 +25,11 @@
               },
             },
             kind: "method",
-<<<<<<< HEAD
             optional: false,
-            params: Array [
-=======
             params: [
->>>>>>> cea05c8c
               Identifier {
                 type: "Identifier",
-                decorators: Array [],
+                decorators: [],
                 name: "onclick",
                 optional: false,
                 typeAnnotation: TSTypeAnnotation {
@@ -43,7 +39,7 @@
                     params: [
                       Identifier {
                         type: "Identifier",
-                        decorators: Array [],
+                        decorators: [],
                         name: "this",
                         optional: false,
                         typeAnnotation: TSTypeAnnotation {
@@ -73,7 +69,7 @@
                       },
                       Identifier {
                         type: "Identifier",
-                        decorators: Array [],
+                        decorators: [],
                         name: "e",
                         optional: false,
                         typeAnnotation: TSTypeAnnotation {
@@ -82,7 +78,7 @@
                             type: "TSTypeReference",
                             typeName: Identifier {
                               type: "Identifier",
-                              decorators: Array [],
+                              decorators: [],
                               name: "Event",
                               optional: false,
 
@@ -190,10 +186,10 @@
         },
       },
       declare: false,
-      extends: Array [],
+      extends: [],
       id: Identifier {
         type: "Identifier",
-        decorators: Array [],
+        decorators: [],
         name: "UIElement",
         optional: false,
 
