--- conflicted
+++ resolved
@@ -48,13 +48,9 @@
   },
   "devDependencies": {
     "@types/lodash": "*",
-<<<<<<< HEAD
-    "@typescript-eslint/parser": "5.52.0",
+    "@typescript-eslint/parser": "5.53.0",
     "jest": "*",
     "prettier": "*",
     "rimraf": "*"
-=======
-    "@typescript-eslint/parser": "5.53.0"
->>>>>>> 94dff84a
   }
 }