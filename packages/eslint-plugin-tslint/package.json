--- conflicted
+++ resolved
@@ -56,14 +56,10 @@
   },
   "devDependencies": {
     "@types/lodash": "*",
-<<<<<<< HEAD
-    "@typescript-eslint/parser": "5.55.0"
+    "@typescript-eslint/parser": "5.56.0"
   },
   "funding": {
     "type": "opencollective",
     "url": "https://opencollective.com/typescript-eslint"
-=======
-    "@typescript-eslint/parser": "5.56.0"
->>>>>>> aa537e55
   }
 }