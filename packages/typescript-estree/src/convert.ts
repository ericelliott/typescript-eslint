--- conflicted
+++ resolved
@@ -2742,7 +2742,7 @@
                 body,
                 global: true,
               } satisfies TSESTree.OptionalRangeAndLoc<
-                Omit<TSESTree.TSModuleDeclarationGlobal, 'type'>
+                Omit<TSESTree.TSModuleDeclarationGlobal, 'parent' | 'type'>
               >;
             } else if (node.flags & ts.NodeFlags.Namespace) {
               if (body == null) {
@@ -2756,7 +2756,7 @@
                 id,
                 body,
               } satisfies TSESTree.OptionalRangeAndLoc<
-                Omit<TSESTree.TSModuleDeclarationNamespace, 'type'>
+                Omit<TSESTree.TSModuleDeclarationNamespace, 'parent' | 'type'>
               >;
             } else {
               return {
@@ -2764,26 +2764,19 @@
                 id,
                 ...(body != null ? { body } : {}),
               } satisfies TSESTree.OptionalRangeAndLoc<
-                Omit<TSESTree.TSModuleDeclarationModule, 'type'>
+                Omit<TSESTree.TSModuleDeclarationModule, 'parent' | 'type'>
               >;
             }
           })(),
         });
-<<<<<<< HEAD
-        if (node.body) {
-          result.body = this.convertChild(node.body);
-        }
-        // apply modifiers first...
+
         if (hasModifier(SyntaxKind.DeclareKeyword, node)) {
           result.declare = true;
         }
         if (node.flags & ts.NodeFlags.GlobalAugmentation) {
           result.global = true;
         }
-=======
-        this.applyModifiersToResult(result, getModifiers(node));
-
->>>>>>> bbfed02c
+
         // ...then check for exports
         return this.fixExports(node, result);
       }
