--- conflicted
+++ resolved
@@ -22,15 +22,8 @@
 
 function Playground(): JSX.Element {
   const [state, setState] = useHashState(defaultConfig);
-<<<<<<< HEAD
   const [astModel, setAstModel] = useState<UpdateModel>();
-  const [markers, setMarkers] = useState<ErrorGroup[] | Error>();
-=======
-  const [esAst, setEsAst] = useState<TSESTree.Program | null>();
-  const [tsAst, setTsAST] = useState<SourceFile | null>();
-  const [scope, setScope] = useState<Record<string, unknown> | null>();
   const [markers, setMarkers] = useState<ErrorGroup[]>();
->>>>>>> 832e359a
   const [ruleNames, setRuleNames] = useState<RuleDetails[]>([]);
   const [isLoading, setIsLoading] = useState<boolean>(true);
   const [tsVersions, setTSVersion] = useState<readonly string[]>([]);
@@ -175,7 +168,6 @@
                   <ASTViewer
                     key={String(state.showAST)}
                     filter={state.showAST === 'es' ? esQueryFilter : undefined}
-<<<<<<< HEAD
                     value={
                       state.showAST === 'ts'
                         ? astModel.storedTsAST
@@ -185,12 +177,8 @@
                         ? astModel.storedAST
                         : undefined
                     }
-                    enableScrolling={true}
-=======
-                    value={astToShow}
                     showTokens={state.showTokens}
                     enableScrolling={state.scroll}
->>>>>>> 832e359a
                     cursorPosition={position}
                     onHoverNode={setSelectedRange}
                   />
